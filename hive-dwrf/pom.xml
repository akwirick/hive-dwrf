<?xml version="1.0" encoding="UTF-8"?>
<!--

  Licensed under the Apache License, Version 2.0 (the "License");
  you may not use this file except in compliance with the License.
  You may obtain a copy of the License at

    http://www.apache.org/licenses/LICENSE-2.0

  Unless required by applicable law or agreed to in writing, software
  distributed under the License is distributed on an "AS IS" BASIS,
  WITHOUT WARRANTIES OR CONDITIONS OF ANY KIND, either express or implied.
  See the License for the specific language governing permissions and
  limitations under the License.

-->
<<<<<<< HEAD
<project xmlns="http://maven.apache.org/POM/4.0.0" xmlns:xsi="http://www.w3.org/2001/XMLSchema-instance"
         xsi:schemaLocation="http://maven.apache.org/POM/4.0.0 http://maven.apache.org/xsd/maven-4.0.0.xsd">
    <modelVersion>4.0.0</modelVersion>

    <parent>
        <groupId>com.facebook.hive</groupId>
        <artifactId>hive-dwrf-root</artifactId>
        <version>cdh5-SNAPSHOT</version>
    </parent>

    <artifactId>hive-dwrf</artifactId>

    <properties>
        <fb.main.basedir>${project.parent.basedir}</fb.main.basedir>
    </properties>

    <dependencies>
        <dependency>
            <groupId>com.facebook.hive</groupId>
            <artifactId>hive-dwrf-shims</artifactId>
        </dependency>

        <dependency>
            <groupId>org.apache.hive</groupId>
            <artifactId>hive-exec</artifactId>
        </dependency>
        <dependency>
            <groupId>org.apache.hadoop</groupId>
            <artifactId>hadoop-common</artifactId>
        </dependency>

        <dependency>
            <groupId>org.apache.hadoop</groupId>
            <artifactId>hadoop-mapreduce-client-core</artifactId>
        </dependency>

        <dependency>
            <groupId>org.apache.hive</groupId>
            <artifactId>hive-serde</artifactId>
        </dependency>

        <dependency>
            <groupId>commons-logging</groupId>
            <artifactId>commons-logging</artifactId>
        </dependency>

        <dependency>
            <groupId>it.unimi.dsi</groupId>
            <artifactId>fastutil</artifactId>
        </dependency>

        <dependency>
            <groupId>com.google.guava</groupId>
            <artifactId>guava</artifactId>
            <scope>test</scope>
        </dependency>

        <!-- for testing -->
        <dependency>
            <groupId>junit</groupId>
            <artifactId>junit-dep</artifactId>
            <scope>test</scope>
        </dependency>

        <dependency>
            <groupId>junit</groupId>
            <artifactId>junit</artifactId>
            <scope>test</scope>
        </dependency>

        <dependency>
            <groupId>org.mockito</groupId>
            <artifactId>mockito-core</artifactId>
            <scope>test</scope>
        </dependency>

        <dependency>
            <groupId>org.hamcrest</groupId>
            <artifactId>hamcrest-core</artifactId>
            <scope>test</scope>
        </dependency>

    </dependencies>

    <build>
        <plugins>
            <plugin>
                <artifactId>maven-antrun-plugin</artifactId>
                <executions>
                    <execution>
                        <id>generate-sources</id>
                        <phase>generate-sources</phase>
                        <configuration>
                            <tasks>
                                <mkdir dir="target/generated-sources/protobuf/gen-java"/>
                                <exec executable="${protoc.executable}">
                                    <arg value="--java_out=target/generated-sources/protobuf/gen-java"/>
                                    <arg value="-I=src/main/resources/protobuf/com/facebook/hive/orc"/>
                                    <arg value="src/main/resources/protobuf/com/facebook/hive/orc/orc_proto.proto"/>
                                </exec>
                            </tasks>
                            <sourceRoot>target/generated-sources/protobuf/gen-java</sourceRoot>
                        </configuration>
                        <goals>
                            <goal>run</goal>
                        </goals>
                    </execution>
                </executions>
            </plugin>
        </plugins>
    </build>
=======
<project xmlns="http://maven.apache.org/POM/4.0.0" xmlns:xsi="http://www.w3.org/2001/XMLSchema-instance" xsi:schemaLocation="http://maven.apache.org/POM/4.0.0 http://maven.apache.org/xsd/maven-4.0.0.xsd">
  <modelVersion>4.0.0</modelVersion>

  <parent>
    <groupId>com.facebook.hive</groupId>
    <artifactId>hive-dwrf-root</artifactId>
    <version>0.18.10-SNAPSHOT</version>
  </parent>

  <artifactId>hive-dwrf</artifactId>

  <properties>
    <fb.main.basedir>${project.parent.basedir}</fb.main.basedir>
  </properties>

  <dependencies>
    <dependency>
      <groupId>com.facebook.hive</groupId>
      <artifactId>hive-dwrf-shims</artifactId>
    </dependency>

    <dependency>
      <groupId>com.facebook.presto.hadoop</groupId>
      <artifactId>hadoop-cdh4</artifactId>
      <optional>true</optional>
    </dependency>

    <dependency>
      <groupId>com.facebook.presto.hive</groupId>
      <artifactId>hive-apache</artifactId>
      <optional>true</optional>
    </dependency>

    <dependency>
      <groupId>com.google.protobuf</groupId>
      <artifactId>protobuf-java</artifactId>
    </dependency>

    <dependency>
      <groupId>commons-logging</groupId>
      <artifactId>commons-logging</artifactId>
    </dependency>

    <dependency>
      <groupId>it.unimi.dsi</groupId>
      <artifactId>fastutil</artifactId>
    </dependency>

    <dependency>
      <groupId>org.iq80.snappy</groupId>
      <artifactId>snappy</artifactId>
    </dependency>

    <dependency>
      <groupId>com.google.guava</groupId>
      <artifactId>guava</artifactId>
    </dependency>

    <!-- for testing -->
    <dependency>
      <groupId>junit</groupId>
      <artifactId>junit-dep</artifactId>
      <scope>test</scope>
    </dependency>

    <dependency>
      <groupId>org.mockito</groupId>
      <artifactId>mockito-core</artifactId>
      <scope>test</scope>
    </dependency>

    <dependency>
      <groupId>org.hamcrest</groupId>
      <artifactId>hamcrest-core</artifactId>
      <scope>test</scope>
    </dependency>

  </dependencies>

  <build>
    <plugins>
      <plugin> 
        <artifactId>maven-antrun-plugin</artifactId> 
        <executions> 
          <execution> 
            <id>generate-sources</id> 
            <phase>generate-sources</phase> 
            <configuration> 
              <tasks> 
                <mkdir dir="target/generated-sources/protobuf/gen-java" /> 
                <exec executable="${protoc.executable}">
                  <arg value="--java_out=target/generated-sources/protobuf/gen-java" />
                  <arg value="-I=src/main/resources/protobuf/com/facebook/hive/orc" />
                  <arg value="src/main/resources/protobuf/com/facebook/hive/orc/orc_proto.proto" /> 
                </exec> 
              </tasks> 
              <sourceRoot>target/generated-sources/protobuf/gen-java</sourceRoot>
            </configuration> 
            <goals> 
              <goal>run</goal> 
            </goals> 
          </execution> 
        </executions> 
      </plugin> 
    </plugins>
  </build>
>>>>>>> c21c27e7
</project><|MERGE_RESOLUTION|>--- conflicted
+++ resolved
@@ -14,16 +14,15 @@
   limitations under the License.
 
 -->
-<<<<<<< HEAD
 <project xmlns="http://maven.apache.org/POM/4.0.0" xmlns:xsi="http://www.w3.org/2001/XMLSchema-instance"
          xsi:schemaLocation="http://maven.apache.org/POM/4.0.0 http://maven.apache.org/xsd/maven-4.0.0.xsd">
     <modelVersion>4.0.0</modelVersion>
 
-    <parent>
-        <groupId>com.facebook.hive</groupId>
-        <artifactId>hive-dwrf-root</artifactId>
-        <version>cdh5-SNAPSHOT</version>
-    </parent>
+  <parent>
+    <groupId>com.facebook.hive</groupId>
+    <artifactId>hive-dwrf-root</artifactId>
+    <version>0.18.10-CDH5</version>
+  </parent>
 
     <artifactId>hive-dwrf</artifactId>
 
@@ -126,112 +125,4 @@
             </plugin>
         </plugins>
     </build>
-=======
-<project xmlns="http://maven.apache.org/POM/4.0.0" xmlns:xsi="http://www.w3.org/2001/XMLSchema-instance" xsi:schemaLocation="http://maven.apache.org/POM/4.0.0 http://maven.apache.org/xsd/maven-4.0.0.xsd">
-  <modelVersion>4.0.0</modelVersion>
-
-  <parent>
-    <groupId>com.facebook.hive</groupId>
-    <artifactId>hive-dwrf-root</artifactId>
-    <version>0.18.10-SNAPSHOT</version>
-  </parent>
-
-  <artifactId>hive-dwrf</artifactId>
-
-  <properties>
-    <fb.main.basedir>${project.parent.basedir}</fb.main.basedir>
-  </properties>
-
-  <dependencies>
-    <dependency>
-      <groupId>com.facebook.hive</groupId>
-      <artifactId>hive-dwrf-shims</artifactId>
-    </dependency>
-
-    <dependency>
-      <groupId>com.facebook.presto.hadoop</groupId>
-      <artifactId>hadoop-cdh4</artifactId>
-      <optional>true</optional>
-    </dependency>
-
-    <dependency>
-      <groupId>com.facebook.presto.hive</groupId>
-      <artifactId>hive-apache</artifactId>
-      <optional>true</optional>
-    </dependency>
-
-    <dependency>
-      <groupId>com.google.protobuf</groupId>
-      <artifactId>protobuf-java</artifactId>
-    </dependency>
-
-    <dependency>
-      <groupId>commons-logging</groupId>
-      <artifactId>commons-logging</artifactId>
-    </dependency>
-
-    <dependency>
-      <groupId>it.unimi.dsi</groupId>
-      <artifactId>fastutil</artifactId>
-    </dependency>
-
-    <dependency>
-      <groupId>org.iq80.snappy</groupId>
-      <artifactId>snappy</artifactId>
-    </dependency>
-
-    <dependency>
-      <groupId>com.google.guava</groupId>
-      <artifactId>guava</artifactId>
-    </dependency>
-
-    <!-- for testing -->
-    <dependency>
-      <groupId>junit</groupId>
-      <artifactId>junit-dep</artifactId>
-      <scope>test</scope>
-    </dependency>
-
-    <dependency>
-      <groupId>org.mockito</groupId>
-      <artifactId>mockito-core</artifactId>
-      <scope>test</scope>
-    </dependency>
-
-    <dependency>
-      <groupId>org.hamcrest</groupId>
-      <artifactId>hamcrest-core</artifactId>
-      <scope>test</scope>
-    </dependency>
-
-  </dependencies>
-
-  <build>
-    <plugins>
-      <plugin> 
-        <artifactId>maven-antrun-plugin</artifactId> 
-        <executions> 
-          <execution> 
-            <id>generate-sources</id> 
-            <phase>generate-sources</phase> 
-            <configuration> 
-              <tasks> 
-                <mkdir dir="target/generated-sources/protobuf/gen-java" /> 
-                <exec executable="${protoc.executable}">
-                  <arg value="--java_out=target/generated-sources/protobuf/gen-java" />
-                  <arg value="-I=src/main/resources/protobuf/com/facebook/hive/orc" />
-                  <arg value="src/main/resources/protobuf/com/facebook/hive/orc/orc_proto.proto" /> 
-                </exec> 
-              </tasks> 
-              <sourceRoot>target/generated-sources/protobuf/gen-java</sourceRoot>
-            </configuration> 
-            <goals> 
-              <goal>run</goal> 
-            </goals> 
-          </execution> 
-        </executions> 
-      </plugin> 
-    </plugins>
-  </build>
->>>>>>> c21c27e7
 </project>